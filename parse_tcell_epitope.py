--- conflicted
+++ resolved
@@ -148,28 +148,19 @@
     dst_path = pathlib.Path(directory_path, PATH_TO_PARSED_SAMPLES)
     dst_path.mkdir(exist_ok=True)
     file_entries = 0
-<<<<<<< HEAD
-    output_batch = 1
-    output_file = open(str(dst_path.joinpath(BATCH_FILENAME.format(batch_number=output_batch))), 'w+')
-    added_antigens = dict()
-
-    for epitope_batch in iterate_epitopes_batched(str(pathlib.Path(directory_path, SRC_PATH))):
-=======
     output_filenum = 1
-    output_file = open(DEST_PATH.format(batch_number=output_filenum), 'w+')
+    output_file = open(str(dst_path.joinpath(BATCH_FILENAME.format(batch_number=output_filenum))), 'w+')
     parsed_epitopes = dict()
 
-    for epitope_batch in iterate_epitopes_batched(SRC_PATH, parsed_epitopes):
->>>>>>> d22cbbf4
+    for epitope_batch in iterate_epitopes_batched(str(pathlib.Path(directory_path, SRC_PATH)), parsed_epitopes):
         if file_entries >= BATCH_FILE_SIZE:
             print("Output file {0} full. Writing to new file.".format(output_filenum))
             output_file.close()
-<<<<<<< HEAD
-            output_batch += 1
-            output_file = open(str(dst_path.joinpath(BATCH_FILENAME.format(batch_number=output_batch))), 'w+')
+            output_filenum += 1
+            output_file = open(str(dst_path.joinpath(BATCH_FILENAME.format(batch_number=output_filenum))), 'w+')
             file_entries = 0
 
-        file_entries += parse_epitope_batch(epitope_batch, output_file, added_antigens)
+        file_entries += parse_epitope_batch(epitope_batch, output_file, parsed_epitopes)
 
 
 def Clean_id_lines_from_samples(directory_path):
@@ -207,11 +198,3 @@
 #            file_entries = 0
 
 #        file_entries += parse_epitope_batch(epitope_batch, output_file, added_antigens)
-
-=======
-            output_filenum += 1
-            output_file = open(DEST_PATH.format(batch_number=output_filenum), 'w+')
-            file_entries = 0
-
-        file_entries += parse_epitope_batch(epitope_batch, output_file, parsed_epitopes)
->>>>>>> d22cbbf4
